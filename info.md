--- conflicted
+++ resolved
@@ -30,8 +30,4 @@
 | USA | PGT.ST, Republic Services, Seattle Public Utilities |
 | UK | Bracknell Forest Council, Bradford Metropolitan District Council, Braintree District Council, Cambridge City Council, Canterbury City Council, Cheshire East Council, Chesterfield Borough Council, Colchester Borough Council, Cornwall Council, Derby City Council, Eastbourne Borough Council, Elmbridge Borough Council, Guildford Borough Council, Harborough District Council, Huntingdonshire District Council, The Royal Borough of Kingston, Lewes District Council, London Borough of Lewisham, Manchester City Council, Newcastle City Council, North Somerset Council, Nottingham City Council, Peterborough City Council, Richmondshire District Council, Rushmoor Borough Council, Sheffield City Council, South Cambridgeshire District Council, South Hams, South Norfolk and Broadland Council, Stevenage Borough Council, Tewkesbury Borough Council, City of York Council, Walsall Council, West Berkshire Council, West Devon, Wiltshire Council |
 
-<<<<<<< HEAD
-For full details on supported service providers, and more project details, visit us on [GitHub](https://github.com/mampfes/hacs_waste_collection_schedule)
-=======
-For full details on supported service providers, and more project details, visit us on [GitHub](https://github.com/mampfes/hacs_waste_collection_schedule).
->>>>>>> 8499d5dc
+For full details on supported service providers, and more project details, visit us on [GitHub](https://github.com/mampfes/hacs_waste_collection_schedule).